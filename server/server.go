--- conflicted
+++ resolved
@@ -7,10 +7,6 @@
 	"crypto/x509"
 	"encoding/xml"
 	"fmt"
-<<<<<<< HEAD
-	"io/ioutil"
-=======
->>>>>>> 4350d33d
 	"log"
 	"net"
 	"net/http"
